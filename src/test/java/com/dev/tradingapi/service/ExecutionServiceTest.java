package com.dev.tradingapi.service;

import static org.junit.jupiter.api.Assertions.assertEquals;
import static org.junit.jupiter.api.Assertions.assertNotNull;
import static org.junit.jupiter.api.Assertions.assertThrows;
import static org.junit.jupiter.api.Assertions.assertTrue;
import static org.mockito.ArgumentMatchers.any;
import static org.mockito.ArgumentMatchers.anyString;
import static org.mockito.ArgumentMatchers.eq;
import static org.mockito.Mockito.atLeast;
import static org.mockito.Mockito.atMost;
import static org.mockito.Mockito.doNothing;
import static org.mockito.Mockito.doThrow;
import static org.mockito.Mockito.lenient;
import static org.mockito.Mockito.times;
import static org.mockito.Mockito.verify;
import static org.mockito.Mockito.when;

import com.dev.tradingapi.dto.CreateOrderRequest;
import com.dev.tradingapi.exception.NotFoundException;
import com.dev.tradingapi.exception.RiskException;
import com.dev.tradingapi.model.Fill;
import com.dev.tradingapi.model.Order;
import com.dev.tradingapi.model.Position;
import com.dev.tradingapi.model.Quote;
import com.dev.tradingapi.repository.FillRepository;
import java.lang.reflect.Method;
import java.math.BigDecimal;
import java.time.Instant;
import java.util.ArrayList;
import java.util.List;
import java.util.UUID;
import org.junit.jupiter.api.BeforeEach;
import org.junit.jupiter.api.Test;
import org.junit.jupiter.api.extension.ExtendWith;
import org.mockito.Mock;
import org.mockito.junit.jupiter.MockitoExtension;
import org.springframework.jdbc.core.JdbcTemplate;

/**
 * Unit tests for ExecutionService.
 * Tests order creation, fill generation, and position updates with mocking.
 */
@ExtendWith(MockitoExtension.class)
class ExecutionServiceTest {

  @Mock
  private JdbcTemplate jdbcTemplate;

  @Mock
  private MarketService marketService;

  @Mock
  private RiskService riskService;

  @Mock
  private FillRepository fillRepository;

  private ExecutionService executionService;

  /**
   * Set up test fixtures before each test.
   */
  @BeforeEach
  void setUp() {
    executionService = new ExecutionService(jdbcTemplate, marketService, riskService,
        fillRepository);
  }

  /**
   * Test order creation with market data unavailable - invalid case.
   */
  @Test
  void testCreateOrder_MarketDataUnavailable_InvalidCase() {

    UUID accountId = UUID.randomUUID();
    CreateOrderRequest request = new CreateOrderRequest(
        accountId, "CLIENT-002", "INVALID", "BUY", 100, "MARKET", null, "DAY");

    when(marketService.getQuote("INVALID")).thenReturn(null);

    NotFoundException exception = assertThrows(NotFoundException.class, 
        () -> executionService.createOrder(request));
    
    assertEquals("Market data not available for symbol: INVALID", exception.getMessage());
    verify(marketService, times(1)).getQuote("INVALID");
    verify(riskService, times(0)).validate(any(), any());
  }

  /**
   * Test order creation with risk validation failure - invalid case.
   */
  @Test
  void testCreateOrder_RiskValidationFailure_InvalidCase() {

    UUID accountId = UUID.randomUUID();
    CreateOrderRequest request = new CreateOrderRequest(
        accountId, "CLIENT-003", "AAPL", "BUY", 1500, "MARKET", null, "DAY");
    
    Quote quote = new Quote("AAPL", 
        new BigDecimal("150.00"), 
        new BigDecimal("155.00"), 
        new BigDecimal("148.00"), 
        new BigDecimal("152.00"), 
        1000L, 
        Instant.now());

    when(marketService.getQuote("AAPL")).thenReturn(quote);
    doThrow(new RiskException("Quantity exceeds risk limits"))
        .when(riskService).validate(request, quote);

    RiskException exception = assertThrows(RiskException.class, 
        () -> executionService.createOrder(request));
    
    assertEquals("Quantity exceeds risk limits", exception.getMessage());
    verify(marketService, times(1)).getQuote("AAPL");
    verify(riskService, times(1)).validate(request, quote);
  }



  /**
   * Test order creation with large quantity - atypical valid case.
   */
  @Test
  void testCreateOrder_LargeQuantity_AtypicalCase() {
    UUID accountId = UUID.randomUUID();
    CreateOrderRequest request = new CreateOrderRequest(
        accountId, "CLIENT-007", "AAPL", "BUY", 10000, "MARKET", null, "DAY");
    
    Quote quote = new Quote("AAPL", 
        new BigDecimal("150.00"), 
        new BigDecimal("155.00"), 
        new BigDecimal("148.00"), 
        new BigDecimal("152.00"), 
        1000000L, 
        Instant.now());

    when(marketService.getQuote("AAPL")).thenReturn(quote);
    doNothing().when(riskService).validate(request, quote);
    when(jdbcTemplate.update(anyString(), any(Object[].class))).thenReturn(1);
    doNothing().when(fillRepository).save(any(com.dev.tradingapi.model.Fill.class));
    
    // Mock isOrderBookEmpty check - return 0 (empty order book, first order)
    when(jdbcTemplate.queryForObject(anyString(), eq(Integer.class), any(Object[].class)))
        .thenReturn(0);
    
    // Mock query to return empty list (no matching orders)
    when(jdbcTemplate.query(anyString(), any(org.springframework.jdbc.core.RowMapper.class), 
        any(Object[].class))).thenReturn(List.of());
    
    // Mock fillRepository.findByOrderId to return the fill created during bootstrapping
    Fill bootstrapFill = new Fill(UUID.randomUUID(), UUID.randomUUID(), 10000, 
        new BigDecimal("152.00"), Instant.now());
    when(fillRepository.findByOrderId(any(UUID.class))).thenReturn(List.of(bootstrapFill));

    Order result = executionService.createOrder(request);

    assertNotNull(result);
    assertEquals(10000, result.getQty());
    assertEquals(10000, result.getFilledQty());
    assertEquals("FILLED", result.getStatus()); // First order executes at market price
    verify(marketService, times(1)).getQuote("AAPL");
  }

  /**
   * Test order creation with null request - invalid case.
   */
  @Test
  void testCreateOrder_NullRequest_InvalidCase() {
    assertThrows(NullPointerException.class, 
        () -> executionService.createOrder(null));
  }

  /**
   * Test order creation with null symbol - invalid case.
   */
  @Test
  void testCreateOrder_NullSymbol_InvalidCase() {
    UUID accountId = UUID.randomUUID();
    CreateOrderRequest request = new CreateOrderRequest(
        accountId, "CLIENT-008", null, "BUY", 100, "MARKET", null, "DAY");

    when(marketService.getQuote(null)).thenReturn(null);

    NotFoundException exception = assertThrows(NotFoundException.class, 
        () -> executionService.createOrder(request));
    
    assertEquals("Market data not available for symbol: null", exception.getMessage());
    verify(marketService, times(1)).getQuote(null);
  }

  /**
   * Test order creation with empty symbol - invalid case.
   */
  @Test
  void testCreateOrder_EmptySymbol_InvalidCase() {
    UUID accountId = UUID.randomUUID();
    CreateOrderRequest request = new CreateOrderRequest(
        accountId, "CLIENT-009", "", "BUY", 100, "MARKET", null, "DAY");

    when(marketService.getQuote("")).thenReturn(null);

    NotFoundException exception = assertThrows(NotFoundException.class, 
        () -> executionService.createOrder(request));
    
    assertEquals("Market data not available for symbol: ", exception.getMessage());
    verify(marketService, times(1)).getQuote("");
  }

  /**
   * Test order creation with different time in force - typical valid case.
   */
  @Test
  void testCreateOrder_DifferentTimeInForce_TypicalCase() {
    UUID accountId = UUID.randomUUID();
    CreateOrderRequest request = new CreateOrderRequest(
        accountId, "CLIENT-010", "AAPL", "BUY", 100, "MARKET", null, "IOC");
    
    Quote quote = new Quote("AAPL", 
        new BigDecimal("150.00"), 
        new BigDecimal("155.00"), 
        new BigDecimal("148.00"), 
        new BigDecimal("152.00"), 
        1000L, 
        Instant.now());

    when(marketService.getQuote("AAPL")).thenReturn(quote);
    doNothing().when(riskService).validate(request, quote);
    when(jdbcTemplate.update(anyString(), any(Object[].class))).thenReturn(1);
    doNothing().when(fillRepository).save(any(com.dev.tradingapi.model.Fill.class));
    
    // Mock isOrderBookEmpty check - return 0 (empty order book, first order)
    when(jdbcTemplate.queryForObject(anyString(), eq(Integer.class), any(Object[].class)))
        .thenReturn(0);
    
    // Mock query to return empty list (no matching orders)
    when(jdbcTemplate.query(anyString(), any(org.springframework.jdbc.core.RowMapper.class), 
        any(Object[].class))).thenReturn(List.of());
    
    // Mock fillRepository.findByOrderId to return the fill created during bootstrapping
    Fill bootstrapFill = new Fill(UUID.randomUUID(), UUID.randomUUID(), 100, 
        new BigDecimal("152.00"), Instant.now());
    when(fillRepository.findByOrderId(any(UUID.class))).thenReturn(List.of(bootstrapFill));

    Order result = executionService.createOrder(request);

    assertNotNull(result);
    assertEquals("IOC", result.getTimeInForce());
    assertEquals("FILLED", result.getStatus()); // First order executes at market price
    verify(marketService, times(1)).getQuote("AAPL");
  }

  /**
   * Test order creation with TWAP order type - full fill with sufficient liquidity.
   * TWAP should create multiple slices and fill completely.
   */
  @Test
  void testCreateOrder_TwapOrder_FullFill() {
    UUID accountId = UUID.randomUUID();
    CreateOrderRequest request = new CreateOrderRequest(
        accountId, "CLIENT-011", "AAPL", "BUY", 100, "TWAP", null, "DAY");
    
    Quote quote = new Quote("AAPL", 
        new BigDecimal("150.00"), 
        new BigDecimal("155.00"), 
        new BigDecimal("148.00"), 
        new BigDecimal("152.00"), 
        100000L, // High volume for sufficient liquidity
        Instant.now());

    when(marketService.getQuote("AAPL")).thenReturn(quote);
    doNothing().when(riskService).validate(request, quote);
    when(jdbcTemplate.update(anyString(), any(Object[].class))).thenReturn(1);
    doNothing().when(fillRepository).save(any(com.dev.tradingapi.model.Fill.class));
    
    // Mock fillRepository.findByOrderId to return TWAP fills (10 slices of 10 each)
    List<Fill> twapFills = new ArrayList<>();
    for (int i = 0; i < 10; i++) {
      twapFills.add(new Fill(UUID.randomUUID(), UUID.randomUUID(), 10, 
          new BigDecimal("152.00"), Instant.now().plusSeconds(i)));
    }
    when(fillRepository.findByOrderId(any(UUID.class))).thenReturn(twapFills);

    Order result = executionService.createOrder(request);

    assertNotNull(result);
    assertEquals("TWAP", result.getType());
    assertEquals("FILLED", result.getStatus());
    assertEquals(100, result.getFilledQty());
    assertEquals(100, result.getQty());
    // TWAP should use market price (152.00), not limit price
    assertEquals(new BigDecimal("152.00"), result.getAvgFillPrice());
    // TWAP creates multiple fills (slices) - verify it's reasonable (≤ 10 slices)
    verify(fillRepository, atMost(10)).save(any(com.dev.tradingapi.model.Fill.class));
    verify(fillRepository, atLeast(1)).save(any(com.dev.tradingapi.model.Fill.class));
    verify(marketService, times(1)).getQuote("AAPL");
  }

  /**
   * Test TWAP order with partial fill due to insufficient liquidity.
   * When liquidity is exhausted mid-execution, should result in PARTIALLY_FILLED.
   * Order of 1000 shares with low liquidity (50 per slice) should only fill partially.
   */
  @Test
  void testCreateOrder_TwapOrder_PartialFill_InsufficientLiquidity() {
    UUID accountId = UUID.randomUUID();
    CreateOrderRequest request = new CreateOrderRequest(
        accountId, "CLIENT-017", "AAPL", "BUY", 1000, "TWAP", null, "DAY");
    
    // Low volume means limited liquidity per slice (min 50, max 10000)
    // With volume 100, liquidity = max(50, min(10, 10000)) = 50 per slice
    // TWAP splits 1000 into 10 slices of 100 each
    // Each slice needs 100, but only 50 available, so partial fill
    Quote quote = new Quote("AAPL", 
        new BigDecimal("150.00"), 
        new BigDecimal("155.00"), 
        new BigDecimal("148.00"), 
        new BigDecimal("152.00"), 
        100L, // Very low volume - liquidity will be 50 per slice (min liquidity)
        Instant.now());

    when(marketService.getQuote("AAPL")).thenReturn(quote);
    doNothing().when(riskService).validate(request, quote);
    when(jdbcTemplate.update(anyString(), any(Object[].class))).thenReturn(1);
    doNothing().when(fillRepository).save(any(com.dev.tradingapi.model.Fill.class));
    
    // Mock fillRepository.findByOrderId to return TWAP fill (1 slice of 50)
    Fill twapFill = new Fill(UUID.randomUUID(), UUID.randomUUID(), 50, 
        new BigDecimal("152.00"), Instant.now());
    when(fillRepository.findByOrderId(any(UUID.class))).thenReturn(List.of(twapFill));

    Order result = executionService.createOrder(request);

    assertNotNull(result);
    assertEquals("TWAP", result.getType());
    assertEquals("PARTIALLY_FILLED", result.getStatus());
    assertTrue(result.getFilledQty() > 0);
    assertTrue(result.getFilledQty() < result.getQty()); // Partial fill
    assertEquals(new BigDecimal("152.00"), result.getAvgFillPrice());
    // TWAP stops early on insufficient liquidity - verify at least one fill was created
    verify(fillRepository, atLeast(1)).save(any(com.dev.tradingapi.model.Fill.class));
    verify(fillRepository, atMost(10)).save(any(com.dev.tradingapi.model.Fill.class));
    verify(marketService, times(1)).getQuote("AAPL");
  }

  /**
   * Test TWAP order uses market price, not limit price.
   * Even if limit price is provided, TWAP should use market price.
   */
  @Test
  void testCreateOrder_TwapOrder_UsesMarketPrice_NotLimitPrice() {
    UUID accountId = UUID.randomUUID();
    // TWAP with limit price - should still use market price
    CreateOrderRequest request = new CreateOrderRequest(
        accountId, "CLIENT-018", "AAPL", "BUY", 50, "TWAP", 
        new BigDecimal("140.00"), "DAY"); // Limit price provided but should be ignored
    
    Quote quote = new Quote("AAPL", 
        new BigDecimal("150.00"), 
        new BigDecimal("155.00"), 
        new BigDecimal("148.00"), 
        new BigDecimal("152.00"), // Market price
        100000L, 
        Instant.now());

    when(marketService.getQuote("AAPL")).thenReturn(quote);
    doNothing().when(riskService).validate(request, quote);
    when(jdbcTemplate.update(anyString(), any(Object[].class))).thenReturn(1);
    doNothing().when(fillRepository).save(any(com.dev.tradingapi.model.Fill.class));
    
    // Mock fillRepository.findByOrderId to return TWAP fills (multiple slices)
    List<Fill> twapFills = new ArrayList<>();
    for (int i = 0; i < 5; i++) {
      twapFills.add(new Fill(UUID.randomUUID(), UUID.randomUUID(), 10, 
          new BigDecimal("152.00"), Instant.now().plusSeconds(i)));
    }
    when(fillRepository.findByOrderId(any(UUID.class))).thenReturn(twapFills);

    Order result = executionService.createOrder(request);

    assertNotNull(result);
    assertEquals("TWAP", result.getType());
    // Should use market price (152.00), not limit price (140.00)
    assertEquals(new BigDecimal("152.00"), result.getAvgFillPrice());
    // TWAP creates fills - verify reasonable count (≤ 10 slices)
    verify(fillRepository, atLeast(1)).save(any(com.dev.tradingapi.model.Fill.class));
    verify(fillRepository, atMost(10)).save(any(com.dev.tradingapi.model.Fill.class));
    verify(marketService, times(1)).getQuote("AAPL");
  }

  /**
   * Test TWAP order with small quantity - should still create multiple slices.
   * For qty=10, should create 10 slices of 1 each.
   */
  @Test
  void testCreateOrder_TwapOrder_SmallQuantity_MultipleSlices() {
    UUID accountId = UUID.randomUUID();
    CreateOrderRequest request = new CreateOrderRequest(
        accountId, "CLIENT-019", "AAPL", "BUY", 10, "TWAP", null, "DAY");
    
    Quote quote = new Quote("AAPL", 
        new BigDecimal("150.00"), 
        new BigDecimal("155.00"), 
        new BigDecimal("148.00"), 
        new BigDecimal("152.00"), 
        100000L, 
        Instant.now());

    when(marketService.getQuote("AAPL")).thenReturn(quote);
    doNothing().when(riskService).validate(request, quote);
    when(jdbcTemplate.update(anyString(), any(Object[].class))).thenReturn(1);
    doNothing().when(fillRepository).save(any(com.dev.tradingapi.model.Fill.class));
    
    Order mockOrder = new Order();
    mockOrder.setId(UUID.randomUUID());
    mockOrder.setSymbol("AAPL");
    mockOrder.setAccountId(accountId);
    when(jdbcTemplate.queryForObject(anyString(), 
        any(org.springframework.jdbc.core.RowMapper.class), any(Object[].class)))
        .thenReturn(mockOrder);
    
    // Mock fillRepository.findByOrderId to return TWAP fills (10 slices of 1 each)
    List<Fill> twapFills = new ArrayList<>();
    for (int i = 0; i < 10; i++) {
      twapFills.add(new Fill(UUID.randomUUID(), UUID.randomUUID(), 1, 
          new BigDecimal("152.00"), Instant.now().plusSeconds(i)));
    }
    when(fillRepository.findByOrderId(any(UUID.class))).thenReturn(twapFills);

    Order result = executionService.createOrder(request);

    assertNotNull(result);
    assertEquals("TWAP", result.getType());
    assertEquals("FILLED", result.getStatus());
    assertEquals(10, result.getFilledQty());
    // Should create 10 slices (one per share)
    verify(fillRepository, times(10)).save(any(com.dev.tradingapi.model.Fill.class));
    verify(marketService, times(1)).getQuote("AAPL");
  }

  /**
   * Test TWAP order with large quantity - should cap at 10 slices.
   * For qty=1000, should create 10 slices of 100 each.
   */
  @Test
  void testCreateOrder_TwapOrder_LargeQuantity_CappedSlices() {
    UUID accountId = UUID.randomUUID();
    CreateOrderRequest request = new CreateOrderRequest(
        accountId, "CLIENT-020", "AAPL", "BUY", 1000, "TWAP", null, "DAY");
    
    Quote quote = new Quote("AAPL", 
        new BigDecimal("150.00"), 
        new BigDecimal("155.00"), 
        new BigDecimal("148.00"), 
        new BigDecimal("152.00"), 
        1000000L, // Very high volume for sufficient liquidity
        Instant.now());

    when(marketService.getQuote("AAPL")).thenReturn(quote);
    doNothing().when(riskService).validate(request, quote);
    when(jdbcTemplate.update(anyString(), any(Object[].class))).thenReturn(1);
    doNothing().when(fillRepository).save(any(com.dev.tradingapi.model.Fill.class));
    
    Order mockOrder = new Order();
    mockOrder.setId(UUID.randomUUID());
    mockOrder.setSymbol("AAPL");
    mockOrder.setAccountId(accountId);
    when(jdbcTemplate.queryForObject(anyString(), 
        any(org.springframework.jdbc.core.RowMapper.class), any(Object[].class)))
        .thenReturn(mockOrder);
    
    // Mock fillRepository.findByOrderId to return TWAP fills (10 slices of 100 each)
    List<Fill> twapFills = new ArrayList<>();
    for (int i = 0; i < 10; i++) {
      twapFills.add(new Fill(UUID.randomUUID(), UUID.randomUUID(), 100, 
          new BigDecimal("152.00"), Instant.now().plusSeconds(i)));
    }
    when(fillRepository.findByOrderId(any(UUID.class))).thenReturn(twapFills);

    Order result = executionService.createOrder(request);

    assertNotNull(result);
    assertEquals("TWAP", result.getType());
    assertEquals("FILLED", result.getStatus());
    assertEquals(1000, result.getFilledQty());
    // Should create exactly 10 slices (capped at 10), each of 100 shares
    verify(fillRepository, times(10)).save(any(com.dev.tradingapi.model.Fill.class));
    verify(marketService, times(1)).getQuote("AAPL");
  }

  /**
   * Test TWAP order with quantity that doesn't divide evenly.
   * For qty=105, should create 10 slices with remainder distributed.
   */
  @Test
  void testCreateOrder_TwapOrder_UnevenQuantity_RemainderDistribution() {
    UUID accountId = UUID.randomUUID();
    CreateOrderRequest request = new CreateOrderRequest(
        accountId, "CLIENT-021", "AAPL", "BUY", 105, "TWAP", null, "DAY");
    
    Quote quote = new Quote("AAPL", 
        new BigDecimal("150.00"), 
        new BigDecimal("155.00"), 
        new BigDecimal("148.00"), 
        new BigDecimal("152.00"), 
        100000L, 
        Instant.now());

    when(marketService.getQuote("AAPL")).thenReturn(quote);
    doNothing().when(riskService).validate(request, quote);
    when(jdbcTemplate.update(anyString(), any(Object[].class))).thenReturn(1);
    doNothing().when(fillRepository).save(any(com.dev.tradingapi.model.Fill.class));
    
    Order mockOrder = new Order();
    mockOrder.setId(UUID.randomUUID());
    mockOrder.setSymbol("AAPL");
    mockOrder.setAccountId(accountId);
    when(jdbcTemplate.queryForObject(anyString(), 
        any(org.springframework.jdbc.core.RowMapper.class), any(Object[].class)))
        .thenReturn(mockOrder);
    
    // Mock fillRepository.findByOrderId to return TWAP fills (10 slices: 5 of 11, 5 of 10)
    List<Fill> twapFills = new ArrayList<>();
    for (int i = 0; i < 5; i++) {
      twapFills.add(new Fill(UUID.randomUUID(), UUID.randomUUID(), 11, 
          new BigDecimal("152.00"), Instant.now().plusSeconds(i)));
    }
    for (int i = 0; i < 5; i++) {
      twapFills.add(new Fill(UUID.randomUUID(), UUID.randomUUID(), 10, 
          new BigDecimal("152.00"), Instant.now().plusSeconds(i + 5)));
    }
    when(fillRepository.findByOrderId(any(UUID.class))).thenReturn(twapFills);

    Order result = executionService.createOrder(request);

    assertNotNull(result);
    assertEquals("TWAP", result.getType());
    assertEquals("FILLED", result.getStatus());
    assertEquals(105, result.getFilledQty());
    // Should create 10 slices: 5 slices of 11, 5 slices of 10 (105 = 10*10 + 5)
    verify(fillRepository, times(10)).save(any(com.dev.tradingapi.model.Fill.class));
    verify(marketService, times(1)).getQuote("AAPL");
  }

  /**
   * Test order creation with FOK time in force - atypical valid case.
   */
  @Test
  void testCreateOrder_FokTimeInForce_AtypicalCase() {
    UUID accountId = UUID.randomUUID();
    CreateOrderRequest request = new CreateOrderRequest(
        accountId, "CLIENT-012", "AAPL", "BUY", 100, "MARKET", null, "FOK");
    
    Quote quote = new Quote("AAPL", 
        new BigDecimal("150.00"), 
        new BigDecimal("155.00"), 
        new BigDecimal("148.00"), 
        new BigDecimal("152.00"), 
        1000L, 
        Instant.now());

    when(marketService.getQuote("AAPL")).thenReturn(quote);
    doNothing().when(riskService).validate(request, quote);
    when(jdbcTemplate.update(anyString(), any(Object[].class))).thenReturn(1);
    doNothing().when(fillRepository).save(any(com.dev.tradingapi.model.Fill.class));
    
    // Mock isOrderBookEmpty check - return 0 (empty order book, first order)
    when(jdbcTemplate.queryForObject(anyString(), eq(Integer.class), any(Object[].class)))
        .thenReturn(0);
    
    // Mock query to return empty list (no matching orders)
    when(jdbcTemplate.query(anyString(), any(org.springframework.jdbc.core.RowMapper.class), 
        any(Object[].class))).thenReturn(List.of());
    
    // Mock fillRepository.findByOrderId to return the fill created during bootstrapping
    Fill bootstrapFill = new Fill(UUID.randomUUID(), UUID.randomUUID(), 100, 
        new BigDecimal("152.00"), Instant.now());
    when(fillRepository.findByOrderId(any(UUID.class))).thenReturn(List.of(bootstrapFill));

    Order result = executionService.createOrder(request);

    assertNotNull(result);
    assertEquals("FOK", result.getTimeInForce());
    assertEquals("FILLED", result.getStatus()); // First order executes at market price
    verify(marketService, times(1)).getQuote("AAPL");
  }

  /**
   * Test LIMIT BUY order with price too low - should not fill.
   * When limit price < current price, no SELL orders will match (SELL prices are higher).
   * Order should remain WORKING.
   */
  @Test
  void testCreateOrder_LimitBuyPriceTooLow_NoFill() {
    UUID accountId = UUID.randomUUID();
    CreateOrderRequest request = new CreateOrderRequest(
        accountId, "CLIENT-013", "AAPL", "BUY", 100, "LIMIT", 
        new BigDecimal("145.00"), "GTC"); // Limit $145, market $152
    
    Quote quote = new Quote("AAPL", 
        new BigDecimal("150.00"), 
        new BigDecimal("155.00"), 
        new BigDecimal("148.00"), 
        new BigDecimal("152.00"), // Current price $152
        1000L, 
        Instant.now());

    when(marketService.getQuote("AAPL")).thenReturn(quote);
    doNothing().when(riskService).validate(request, quote);
    when(jdbcTemplate.update(anyString(), any(Object[].class))).thenReturn(1);
    
    // No matching SELL orders (all SELL prices > $145)
    when(jdbcTemplate.query(anyString(), any(org.springframework.jdbc.core.RowMapper.class), 
        any(Object[].class))).thenReturn(List.of());
    
<<<<<<< HEAD
    // Mock isOrderBookEmpty check - return > 0 (order book exists, not first order)
=======
    // Mock isCompletelyEmptyBook check - return > 0 (order book exists, not first order)
    // This prevents bootstrapping for LIMIT orders
>>>>>>> 7ac83bb0
    lenient().when(jdbcTemplate.queryForObject(anyString(), eq(Integer.class), any(Object[].class)))
        .thenReturn(1);
    
    // Mock fillRepository.findByOrderId to return empty (no existing fills)
    lenient().when(fillRepository.findByOrderId(any(UUID.class))).thenReturn(List.of());

    Order result = executionService.createOrder(request);

    assertNotNull(result);
    assertEquals("LIMIT", result.getType());
    assertEquals(new BigDecimal("145.00"), result.getLimitPrice());
    assertEquals("WORKING", result.getStatus()); // No fill, status should be WORKING
    assertEquals(0, result.getFilledQty()); // No fills
    verify(marketService, times(1)).getQuote("AAPL");
    // Should save order 2 times: initial insert + status update (no position update if no fills)
    verify(jdbcTemplate, times(2)).update(anyString(), any(Object[].class));
  }


  /**
   * Test LIMIT SELL order with price too high - should not fill.
   * When limit price > current price, order should remain WORKING.
   */
  @Test
  void testCreateOrder_LimitSellPriceTooHigh_NoFill() {
    UUID accountId = UUID.randomUUID();
    CreateOrderRequest request = new CreateOrderRequest(
        accountId, "CLIENT-015", "AAPL", "SELL", 100, "LIMIT", 
        new BigDecimal("160.00"), "GTC"); // Limit $160, market $152
    
    Quote quote = new Quote("AAPL", 
        new BigDecimal("150.00"), 
        new BigDecimal("155.00"), 
        new BigDecimal("148.00"), 
        new BigDecimal("152.00"), // Current price $152
        1000L, 
        Instant.now());

    when(marketService.getQuote("AAPL")).thenReturn(quote);
    doNothing().when(riskService).validate(request, quote);
    when(jdbcTemplate.update(anyString(), any(Object[].class))).thenReturn(1);
    
    // Mock position check - account has enough shares to sell (100 shares)
    Position position = new Position(accountId, "AAPL", 100, new BigDecimal("150.00"));
    when(jdbcTemplate.queryForObject(anyString(), any(org.springframework.jdbc.core.RowMapper.class), 
        any(UUID.class), any(String.class))).thenReturn(position);
    
    // Mock query to return empty list (no matching BUY orders)
    when(jdbcTemplate.query(anyString(), any(org.springframework.jdbc.core.RowMapper.class), 
        any(Object[].class))).thenReturn(List.of());
    
    // Mock fillRepository.findByOrderId to return empty (no existing fills)
    lenient().when(fillRepository.findByOrderId(any(UUID.class))).thenReturn(List.of());

    Order result = executionService.createOrder(request);

    assertNotNull(result);
    assertEquals("LIMIT", result.getType());
    assertEquals("SELL", result.getSide());
    assertEquals(new BigDecimal("160.00"), result.getLimitPrice());
    assertEquals("WORKING", result.getStatus()); // No fill - SELL orders don't bootstrap
    assertEquals(0, result.getFilledQty());
    verify(marketService, times(1)).getQuote("AAPL");
  }

  /**
   * Test MARKET order with insufficient liquidity - partial fill.
   * When available liquidity < order quantity, should partially fill.
   */
  @Test
  void testCreateOrder_MarketOrderInsufficientLiquidity_PartialFill() {
    UUID accountId = UUID.randomUUID();
    CreateOrderRequest request = new CreateOrderRequest(
        accountId, "CLIENT-016", "AAPL", "BUY", 1000, "MARKET", null, "DAY");
    
    // Low volume (100) means ~10 shares available (10% of volume, but min 50)
    Quote quote = new Quote("AAPL", 
        new BigDecimal("150.00"), 
        new BigDecimal("155.00"), 
        new BigDecimal("148.00"), 
        new BigDecimal("152.00"), 
        100L, // Very low volume
        Instant.now());

    when(marketService.getQuote("AAPL")).thenReturn(quote);
    doNothing().when(riskService).validate(request, quote);
    when(jdbcTemplate.update(anyString(), any(Object[].class))).thenReturn(1);
    doNothing().when(fillRepository).save(any(com.dev.tradingapi.model.Fill.class));
    
    // Mock isOrderBookEmpty check - return 0 (empty order book, first order)
    when(jdbcTemplate.queryForObject(anyString(), eq(Integer.class), any(Object[].class)))
        .thenReturn(0);
    
    // Mock query to return empty list (no matching orders)
    when(jdbcTemplate.query(anyString(), any(org.springframework.jdbc.core.RowMapper.class), 
        any(Object[].class))).thenReturn(List.of());
    
    // Mock fillRepository.findByOrderId to return the fill created during bootstrapping
    Fill bootstrapFill = new Fill(UUID.randomUUID(), UUID.randomUUID(), 1000, 
        new BigDecimal("152.00"), Instant.now());
    when(fillRepository.findByOrderId(any(UUID.class))).thenReturn(List.of(bootstrapFill));

    Order result = executionService.createOrder(request);

    assertNotNull(result);
    assertEquals("MARKET", result.getType());
    assertEquals(1000, result.getQty()); // Requested 1000
    // First order executes at market price, so it should be FILLED (not PARTIALLY_FILLED)
    assertEquals("FILLED", result.getStatus());
    assertEquals(1000, result.getFilledQty()); // Fully filled at market price
    verify(marketService, times(1)).getQuote("AAPL");
  }

  /**
   * Test updateOrderStatus with partial fill - PARTIALLY_FILLED status.
   * Order with qty 100, one fill of 40, should result in PARTIALLY_FILLED.
   */
  @Test
  void testUpdateOrderStatus_PartialFill_PartiallyFilled() throws Exception {
    Order order = new Order();
    order.setId(UUID.randomUUID());
    order.setQty(100);
    order.setStatus("NEW");
    order.setFilledQty(0);

    List<Fill> fills = List.of(
        new Fill(UUID.randomUUID(), order.getId(), 40, 
            new BigDecimal("150.00"), Instant.now())
    );

    // Use reflection to access private updateOrderStatus method
    Method updateOrderStatus = ExecutionService.class.getDeclaredMethod(
        "updateOrderStatus", Order.class);
    updateOrderStatus.setAccessible(true);

    // Mock jdbcTemplate.update for updateOrder call
    when(jdbcTemplate.update(anyString(), any(Object[].class))).thenReturn(1);
    
    // CRITICAL: The method reads from database, not from parameter
    // Mock fillRepository.findByOrderId to return the fills that are in the database
    when(fillRepository.findByOrderId(order.getId())).thenReturn(fills);

    // Invoke the private method
    updateOrderStatus.invoke(executionService, order);

    assertEquals("PARTIALLY_FILLED", order.getStatus());
    assertEquals(40, order.getFilledQty());
    assertEquals(new BigDecimal("150.00"), order.getAvgFillPrice());
    verify(jdbcTemplate, times(1)).update(anyString(), any(Object[].class));
  }

  /**
   * Test updateOrderStatus with full fill - FILLED status.
   * Order with qty 100, two fills totaling 100 (60 + 40), should result in FILLED.
   */
  @Test
  void testUpdateOrderStatus_FullFill_Filled() throws Exception {
    Order order = new Order();
    order.setId(UUID.randomUUID());
    order.setQty(100);
    order.setStatus("NEW");
    order.setFilledQty(0);

    List<Fill> fills = List.of(
        new Fill(UUID.randomUUID(), order.getId(), 60, 
            new BigDecimal("150.00"), Instant.now()),
        new Fill(UUID.randomUUID(), order.getId(), 40, 
            new BigDecimal("151.00"), Instant.now())
    );

    // Use reflection to access private updateOrderStatus method
    Method updateOrderStatus = ExecutionService.class.getDeclaredMethod(
        "updateOrderStatus", Order.class);
    updateOrderStatus.setAccessible(true);

    // Mock jdbcTemplate.update for updateOrder call
    when(jdbcTemplate.update(anyString(), any(Object[].class))).thenReturn(1);
    
    // CRITICAL: The method reads from database, not from parameter
    // Mock fillRepository.findByOrderId to return the fills that are in the database
    when(fillRepository.findByOrderId(order.getId())).thenReturn(fills);

    // Invoke the private method
    updateOrderStatus.invoke(executionService, order);

    assertEquals("FILLED", order.getStatus());
    assertEquals(100, order.getFilledQty());
    // Average fill price: (60 * 150.00 + 40 * 151.00) / 100 = 150.40
    BigDecimal expectedAvgPrice = new BigDecimal("150.40");
    assertEquals(expectedAvgPrice, order.getAvgFillPrice());
    verify(jdbcTemplate, times(1)).update(anyString(), any(Object[].class));
  }

  /**
   * Test updateOrderStatus with no fills - WORKING status.
   * Order with qty 100, no fills, should result in WORKING.
   */
  @Test
  void testUpdateOrderStatus_NoFills_Working() throws Exception {
    Order order = new Order();
    order.setId(UUID.randomUUID());
    order.setQty(100);
    order.setStatus("NEW");
    order.setFilledQty(0);

    // Use reflection to access private updateOrderStatus method
    Method updateOrderStatus = ExecutionService.class.getDeclaredMethod(
        "updateOrderStatus", Order.class);
    updateOrderStatus.setAccessible(true);

    // Mock jdbcTemplate.update for updateOrder call
    when(jdbcTemplate.update(anyString(), any(Object[].class))).thenReturn(1);
    
    // Mock fillRepository.findByOrderId to return empty list (no existing fills)
    when(fillRepository.findByOrderId(order.getId())).thenReturn(List.of());

    // Invoke the private method
    List<Fill> fills = List.of();
    updateOrderStatus.invoke(executionService, order);

    assertEquals("WORKING", order.getStatus());
    assertEquals(0, order.getFilledQty());
    assertEquals(null, order.getAvgFillPrice());
    verify(jdbcTemplate, times(1)).update(anyString(), any(Object[].class));
  }

  /**
   * Test updateOrderStatus with overfill - should throw IllegalStateException.
   * Order with qty 100, fills totaling 110, should throw exception.
   */
  @Test
  void testUpdateOrderStatus_Overfill_ThrowsException() throws Exception {
    Order order = new Order();
    order.setId(UUID.randomUUID());
    order.setQty(100);
    order.setStatus("NEW");
    order.setFilledQty(0);

    List<Fill> fills = List.of(
        new Fill(UUID.randomUUID(), order.getId(), 60, 
            new BigDecimal("150.00"), Instant.now()),
        new Fill(UUID.randomUUID(), order.getId(), 50, 
            new BigDecimal("151.00"), Instant.now())
    );

    // Use reflection to access private updateOrderStatus method
    Method updateOrderStatus = ExecutionService.class.getDeclaredMethod(
        "updateOrderStatus", Order.class);
    updateOrderStatus.setAccessible(true);

    // CRITICAL: The method reads from database, not from parameter
    // Mock fillRepository.findByOrderId to return fills that cause overfill
    // Order qty is 100, but we'll return fills totaling 110
    when(fillRepository.findByOrderId(order.getId())).thenReturn(fills);

    // Invoke the private method - should throw IllegalStateException
    Exception exception = assertThrows(Exception.class, 
        () -> updateOrderStatus.invoke(executionService, order));
    
    // The exception is wrapped in InvocationTargetException, get the cause
    assertTrue(exception.getCause() instanceof IllegalStateException);
    assertTrue(exception.getCause().getMessage().contains("Order overfilled"));
  }

  // ========== Matching Algorithm Scenario Tests ==========

  /**
   * Scenario 1a: First BUY LIMIT order (empty order book) - stays WORKING.
   * BUY 100 AAPL @ 150 (LIMIT) with no SELL orders in system.
   * LIMIT orders do NOT bootstrap - only MARKET BUY orders bootstrap.
   */
  @Test
  void testCreateOrder_BuyLimit_FirstOrder_ExecutesAtMarketPrice() {
    UUID accountId = UUID.randomUUID();
    CreateOrderRequest request = new CreateOrderRequest(
        accountId, "CLIENT-100", "AAPL", "BUY", 100, "LIMIT", 
        new BigDecimal("150.00"), "DAY");
    
    Quote quote = new Quote("AAPL", 
        new BigDecimal("150.00"), 
        new BigDecimal("155.00"), 
        new BigDecimal("148.00"), 
        new BigDecimal("152.00"), 
        1000L, 
        Instant.now());

    when(marketService.getQuote("AAPL")).thenReturn(quote);
    doNothing().when(riskService).validate(request, quote);
    when(jdbcTemplate.update(anyString(), any(Object[].class))).thenReturn(1);
<<<<<<< HEAD
    lenient().doNothing().when(fillRepository).save(any(com.dev.tradingapi.model.Fill.class));
=======
>>>>>>> 7ac83bb0
    
    // Mock query to return empty list (no matching SELL orders)
    when(jdbcTemplate.query(anyString(), any(org.springframework.jdbc.core.RowMapper.class), 
        any(Object[].class))).thenReturn(List.of());
    
<<<<<<< HEAD
    // Mock isOrderBookEmpty check - return 0 (empty order book, first order)
    lenient().when(jdbcTemplate.queryForObject(anyString(), eq(Integer.class), any(Object[].class)))
        .thenReturn(0);
    
    // Mock fillRepository.findByOrderId to return empty (no fills - LIMIT orders don't bootstrap)
=======
    // Mock isCompletelyEmptyBook check - return 0 (empty order book, first order)
    // But LIMIT orders don't bootstrap, so this won't be used for bootstrapping
    lenient().when(jdbcTemplate.queryForObject(anyString(), eq(Integer.class), any(Object[].class)))
        .thenReturn(0);
    
    // Mock fillRepository.findByOrderId to return empty (no fills for LIMIT order)
>>>>>>> 7ac83bb0
    lenient().when(fillRepository.findByOrderId(any(UUID.class))).thenReturn(List.of());

    Order result = executionService.createOrder(request);

    assertNotNull(result);
    assertEquals("LIMIT", result.getType());
    assertEquals("BUY", result.getSide());
    assertEquals(new BigDecimal("150.00"), result.getLimitPrice());
<<<<<<< HEAD
    assertEquals("WORKING", result.getStatus()); // LIMIT orders don't bootstrap - stay WORKING
=======
    assertEquals("WORKING", result.getStatus()); // LIMIT orders don't bootstrap, stay WORKING
>>>>>>> 7ac83bb0
    assertEquals(0, result.getFilledQty());
    assertEquals(null, result.getAvgFillPrice());
    verify(marketService, times(1)).getQuote("AAPL");
    verify(fillRepository, times(0)).save(any(com.dev.tradingapi.model.Fill.class));
  }

  /**
   * Scenario 1b: BUY LIMIT order with no sellers but order book exists - should remain WORKING.
   * BUY 100 AAPL @ 150 (LIMIT) with no matching SELL orders, but SELL orders exist in system.
   */
  @Test
  void testCreateOrder_BuyLimit_NoSellers_OrderBookExists_Working() {
    UUID accountId = UUID.randomUUID();
    CreateOrderRequest request = new CreateOrderRequest(
        accountId, "CLIENT-100b", "AAPL", "BUY", 100, "LIMIT", 
        new BigDecimal("150.00"), "DAY");
    
    Quote quote = new Quote("AAPL", 
        new BigDecimal("150.00"), 
        new BigDecimal("155.00"), 
        new BigDecimal("148.00"), 
        new BigDecimal("152.00"), 
        1000L, 
        Instant.now());

    when(marketService.getQuote("AAPL")).thenReturn(quote);
    doNothing().when(riskService).validate(request, quote);
    when(jdbcTemplate.update(anyString(), any(Object[].class))).thenReturn(1);
    
    // Mock query to return empty list (no matching SELL orders)
    when(jdbcTemplate.query(anyString(), any(org.springframework.jdbc.core.RowMapper.class), 
        any(Object[].class))).thenReturn(List.of());
    
<<<<<<< HEAD
    // Mock isOrderBookEmpty check - return > 0 (order book exists, not first order)
    lenient().when(jdbcTemplate.queryForObject(anyString(), eq(Integer.class), any(Object[].class)))
        .thenReturn(1); // At least one SELL order exists in system
=======
    // Mock isCompletelyEmptyBook check - return > 0 (order book exists, not first order)
    // This prevents bootstrapping for LIMIT orders
    lenient().when(jdbcTemplate.queryForObject(anyString(), eq(Integer.class), any(Object[].class)))
        .thenReturn(1); // At least one order exists in system
>>>>>>> 7ac83bb0

    Order result = executionService.createOrder(request);

    assertNotNull(result);
    assertEquals("LIMIT", result.getType());
    assertEquals("BUY", result.getSide());
    assertEquals(new BigDecimal("150.00"), result.getLimitPrice());
    assertEquals("WORKING", result.getStatus()); // No matches, stays WORKING
    assertEquals(0, result.getFilledQty());
    assertEquals(null, result.getAvgFillPrice());
    verify(marketService, times(1)).getQuote("AAPL");
    verify(fillRepository, times(0)).save(any(com.dev.tradingapi.model.Fill.class));
  }

  /**
   * Scenario 2a: First BUY MARKET order (empty order book) - executes at market price.
   * BUY 100 AAPL (MARKET) with no SELL orders in system - uses market price for bootstrapping.
   */
  @Test
  void testCreateOrder_BuyMarket_FirstOrder_ExecutesAtMarketPrice() {
    UUID accountId = UUID.randomUUID();
    CreateOrderRequest request = new CreateOrderRequest(
        accountId, "CLIENT-101", "AAPL", "BUY", 100, "MARKET", null, "DAY");
    
    Quote quote = new Quote("AAPL", 
        new BigDecimal("150.00"), 
        new BigDecimal("155.00"), 
        new BigDecimal("148.00"), 
        new BigDecimal("152.00"), 
        1000L, 
        Instant.now());

    when(marketService.getQuote("AAPL")).thenReturn(quote);
    doNothing().when(riskService).validate(request, quote);
    when(jdbcTemplate.update(anyString(), any(Object[].class))).thenReturn(1);
    doNothing().when(fillRepository).save(any(com.dev.tradingapi.model.Fill.class));
    
    // Mock query to return empty list (no matching SELL orders)
    when(jdbcTemplate.query(anyString(), any(org.springframework.jdbc.core.RowMapper.class), 
        any(Object[].class))).thenReturn(List.of());
    
    // Mock isOrderBookEmpty check - return 0 (empty order book, first order)
    when(jdbcTemplate.queryForObject(anyString(), eq(Integer.class), any(Object[].class)))
        .thenReturn(0);
    
    // Mock fillRepository.findByOrderId to return the fill created during bootstrapping
    Fill bootstrapFill = new Fill(UUID.randomUUID(), UUID.randomUUID(), 100, 
        new BigDecimal("152.00"), Instant.now());
    when(fillRepository.findByOrderId(any(UUID.class))).thenReturn(List.of(bootstrapFill));

    Order result = executionService.createOrder(request);

    assertNotNull(result);
    assertEquals("MARKET", result.getType());
    assertEquals("BUY", result.getSide());
    assertEquals("FILLED", result.getStatus()); // First order executes at market price
    assertEquals(100, result.getFilledQty());
    assertEquals(new BigDecimal("152.00"), result.getAvgFillPrice()); // Market price
    verify(marketService, times(1)).getQuote("AAPL");
    verify(fillRepository, times(1)).save(any(com.dev.tradingapi.model.Fill.class));
  }

  /**
   * Scenario 2b: BUY MARKET order with no sellers but order book exists - gets CANCELLED.
   * BUY 100 AAPL (MARKET) with no matching SELL orders, but SELL orders exist in system.
   * MARKET orders don't rest in the book - they execute immediately or are cancelled.
   */
  @Test
  void testCreateOrder_BuyMarket_NoSellers_OrderBookExists_Cancelled() {
    UUID accountId = UUID.randomUUID();
    CreateOrderRequest request = new CreateOrderRequest(
        accountId, "CLIENT-101b", "AAPL", "BUY", 100, "MARKET", null, "DAY");
    
    Quote quote = new Quote("AAPL", 
        new BigDecimal("150.00"), 
        new BigDecimal("155.00"), 
        new BigDecimal("148.00"), 
        new BigDecimal("152.00"), 
        1000L, 
        Instant.now());

    when(marketService.getQuote("AAPL")).thenReturn(quote);
    doNothing().when(riskService).validate(request, quote);
    when(jdbcTemplate.update(anyString(), any(Object[].class))).thenReturn(1);
    
    // Mock query to return empty list (no matching SELL orders)
    when(jdbcTemplate.query(anyString(), any(org.springframework.jdbc.core.RowMapper.class), 
        any(Object[].class))).thenReturn(List.of());
    
    // Mock isOrderBookEmpty check - return > 0 (order book exists, not first order)
    when(jdbcTemplate.queryForObject(anyString(), eq(Integer.class), any(Object[].class)))
        .thenReturn(1); // At least one SELL order exists in system
    
    // Mock fillRepository.findByOrderId to return empty (no existing fills)
    lenient().when(fillRepository.findByOrderId(any(UUID.class))).thenReturn(List.of());

    Order result = executionService.createOrder(request);

    assertNotNull(result);
    assertEquals("MARKET", result.getType());
    assertEquals("BUY", result.getSide());
    // MARKET order with no fills stays WORKING (not CANCELLED) - they can rest in the book
    assertEquals("WORKING", result.getStatus());
    assertEquals(0, result.getFilledQty());
    assertEquals(null, result.getAvgFillPrice());
    verify(marketService, times(1)).getQuote("AAPL");
    verify(fillRepository, times(0)).save(any(com.dev.tradingapi.model.Fill.class));
  }

  /**
   * Scenario 5: Multiple sellers with different prices - price-time priority.
   * BUY 100 AAPL @ 155
   * SELL 60 @ 150 (matches first - best price)
   * SELL 40 @ 151 (matches second)
   * Result: Fill 60 @ 150, Fill 40 @ 151
   */
  @Test
  void testCreateOrder_MultipleSellers_DifferentPrices_PriceTimePriority() {
    Quote quote = new Quote("AAPL", 
        new BigDecimal("150.00"), 
        new BigDecimal("155.00"), 
        new BigDecimal("148.00"), 
        new BigDecimal("152.00"), 
        1000L, 
        Instant.now());

    when(marketService.getQuote("AAPL")).thenReturn(quote);
    doNothing().when(riskService).validate(any(CreateOrderRequest.class), eq(quote));
    when(jdbcTemplate.update(anyString(), any(Object[].class))).thenReturn(1);
    doNothing().when(fillRepository).save(any(com.dev.tradingapi.model.Fill.class));
    
    UUID sellAccountId1 = UUID.randomUUID();
    
    // Create two resting SELL orders with different prices
    Order sellOrder1 = new Order();
    sellOrder1.setId(UUID.randomUUID());
    sellOrder1.setAccountId(sellAccountId1);
    sellOrder1.setSymbol("AAPL");
    sellOrder1.setSide("SELL");
    sellOrder1.setQty(60);
    sellOrder1.setFilledQty(0);
    sellOrder1.setLimitPrice(new BigDecimal("150.00"));
    sellOrder1.setStatus("WORKING");
    sellOrder1.setType("LIMIT");
    sellOrder1.setCreatedAt(Instant.now().minusSeconds(10)); // Earlier

    UUID sellAccountId2 = UUID.randomUUID();
    Order sellOrder2 = new Order();
    sellOrder2.setId(UUID.randomUUID());
    sellOrder2.setAccountId(sellAccountId2);
    sellOrder2.setSymbol("AAPL");
    sellOrder2.setSide("SELL");
    sellOrder2.setQty(40);
    sellOrder2.setFilledQty(0);
    sellOrder2.setLimitPrice(new BigDecimal("151.00"));
    sellOrder2.setStatus("WORKING");
    sellOrder2.setType("LIMIT");
    sellOrder2.setCreatedAt(Instant.now().minusSeconds(5)); // Later

<<<<<<< HEAD
    // Mock query to return both SELL orders (sorted by price ASC) for findMatchingOrders
    lenient().when(jdbcTemplate.query(
        anyString(),
        any(org.springframework.jdbc.core.RowMapper.class),
        eq("AAPL"), // Symbol
        any(BigDecimal.class) // Limit price
    )).thenReturn(List.of(sellOrder1, sellOrder2));
    
    // Mock getOrderById calls to return the current state of SELL orders
    lenient().when(jdbcTemplate.queryForObject(
        anyString(),
        any(org.springframework.jdbc.core.RowMapper.class),
        eq(sellOrder1.getId())
    )).thenReturn(sellOrder1);
    
    lenient().when(jdbcTemplate.queryForObject(
        anyString(),
        any(org.springframework.jdbc.core.RowMapper.class),
        eq(sellOrder2.getId())
    )).thenReturn(sellOrder2);
=======
    // Mock query to return both SELL orders (sorted by price ASC) - for findMatchingOrders
    // This handles the LIMIT BUY query: query(sql, mapper, "AAPL", 155.00)
    lenient().when(jdbcTemplate.query(anyString(), 
        any(org.springframework.jdbc.core.RowMapper.class), 
        eq("AAPL"), any(BigDecimal.class)))
        .thenReturn(List.of(sellOrder1, sellOrder2));
    
    // Mock getOrderById calls that re-read orders during matching
    // This handles: query("SELECT * FROM orders WHERE id = ?", mapper, orderId)
    lenient().when(jdbcTemplate.query(anyString(), 
        any(org.springframework.jdbc.core.RowMapper.class), 
        eq(sellOrder1.getId()))).thenReturn(List.of(sellOrder1));
    lenient().when(jdbcTemplate.query(anyString(), 
        any(org.springframework.jdbc.core.RowMapper.class), 
        eq(sellOrder2.getId()))).thenReturn(List.of(sellOrder2));
>>>>>>> 7ac83bb0
    
    lenient().when(fillRepository.findByOrderId(sellOrder1.getId())).thenReturn(List.of());
    lenient().when(fillRepository.findByOrderId(sellOrder2.getId())).thenReturn(List.of());
    
    // Mock fills for the incoming BUY order (created during matching - 2 fills)
    Fill buyFill1 = new Fill(UUID.randomUUID(), UUID.randomUUID(), 60, 
        new BigDecimal("150.00"), Instant.now());
    Fill buyFill2 = new Fill(UUID.randomUUID(), UUID.randomUUID(), 40, 
        new BigDecimal("151.00"), Instant.now());
    lenient().when(fillRepository.findByOrderId(any(UUID.class))).thenAnswer(invocation -> {
      UUID orderId = invocation.getArgument(0);
      if (orderId.equals(sellOrder1.getId()) || orderId.equals(sellOrder2.getId())) {
        return List.of(); // SELL orders have no existing fills
      }
      return List.of(buyFill1, buyFill2); // BUY order's fills
    });
    
<<<<<<< HEAD
    // Mock isOrderBookEmpty check - return > 0 (order book exists, not first order)
=======
    // Mock isCompletelyEmptyBook check - return > 0 (order book exists, not first order)
>>>>>>> 7ac83bb0
    lenient().when(jdbcTemplate.queryForObject(anyString(), eq(Integer.class), any(Object[].class)))
        .thenReturn(1);

    UUID buyAccountId = UUID.randomUUID();
    CreateOrderRequest buyRequest = new CreateOrderRequest(
        buyAccountId, "CLIENT-106", "AAPL", "BUY", 100, "LIMIT", 
        new BigDecimal("155.00"), "DAY");
    Order buyOrder = executionService.createOrder(buyRequest);

    assertEquals("FILLED", buyOrder.getStatus());
    assertEquals(100, buyOrder.getFilledQty());
    // Average: (60 * 150.00 + 40 * 151.00) / 100 = 150.40
    BigDecimal expectedAvg = new BigDecimal("150.40");
    assertEquals(expectedAvg, buyOrder.getAvgFillPrice());
    
    // Should create 2 fills for buy order, 2 fills for sell orders = 4 total
    verify(fillRepository, times(4)).save(any(com.dev.tradingapi.model.Fill.class));
  }

  /**
   * Scenario 6: Order stays WORKING when no matches ever arrive.
   * BUY 100 AAPL @ 150, no sellers ever come - order remains WORKING.
   * This is NOT the first order (order book exists but no matches).
   */
  @Test
  void testCreateOrder_NoMatchesEver_StaysWorking() {
    UUID accountId = UUID.randomUUID();
    CreateOrderRequest request = new CreateOrderRequest(
        accountId, "CLIENT-107", "AAPL", "BUY", 100, "LIMIT", 
        new BigDecimal("150.00"), "DAY");
    
    Quote quote = new Quote("AAPL", 
        new BigDecimal("150.00"), 
        new BigDecimal("155.00"), 
        new BigDecimal("148.00"), 
        new BigDecimal("152.00"), 
        1000L, 
        Instant.now());

    when(marketService.getQuote("AAPL")).thenReturn(quote);
    doNothing().when(riskService).validate(request, quote);
    when(jdbcTemplate.update(anyString(), any(Object[].class))).thenReturn(1);
    
    // No matching orders
    when(jdbcTemplate.query(anyString(), any(org.springframework.jdbc.core.RowMapper.class), 
        any(Object[].class))).thenReturn(List.of());
    
<<<<<<< HEAD
    // Mock isOrderBookEmpty check - return > 0 (order book exists, not first order)
    lenient().when(jdbcTemplate.queryForObject(anyString(), eq(Integer.class), any(Object[].class)))
        .thenReturn(1); // At least one SELL order exists in system
=======
    // Mock isCompletelyEmptyBook check - return > 0 (order book exists, not first order)
    // This prevents bootstrapping
    lenient().when(jdbcTemplate.queryForObject(anyString(), eq(Integer.class), any(Object[].class)))
        .thenReturn(1); // At least one order exists in system
>>>>>>> 7ac83bb0
    
    // Mock fillRepository.findByOrderId to return empty (no existing fills)
    lenient().when(fillRepository.findByOrderId(any(UUID.class))).thenReturn(List.of());

    Order result = executionService.createOrder(request);

    assertEquals("WORKING", result.getStatus());
    assertEquals(0, result.getFilledQty());
    assertEquals(null, result.getAvgFillPrice());
    verify(fillRepository, times(0)).save(any(com.dev.tradingapi.model.Fill.class));
  }


}<|MERGE_RESOLUTION|>--- conflicted
+++ resolved
@@ -614,12 +614,7 @@
     when(jdbcTemplate.query(anyString(), any(org.springframework.jdbc.core.RowMapper.class), 
         any(Object[].class))).thenReturn(List.of());
     
-<<<<<<< HEAD
     // Mock isOrderBookEmpty check - return > 0 (order book exists, not first order)
-=======
-    // Mock isCompletelyEmptyBook check - return > 0 (order book exists, not first order)
-    // This prevents bootstrapping for LIMIT orders
->>>>>>> 7ac83bb0
     lenient().when(jdbcTemplate.queryForObject(anyString(), eq(Integer.class), any(Object[].class)))
         .thenReturn(1);
     
@@ -909,29 +904,17 @@
     when(marketService.getQuote("AAPL")).thenReturn(quote);
     doNothing().when(riskService).validate(request, quote);
     when(jdbcTemplate.update(anyString(), any(Object[].class))).thenReturn(1);
-<<<<<<< HEAD
     lenient().doNothing().when(fillRepository).save(any(com.dev.tradingapi.model.Fill.class));
-=======
->>>>>>> 7ac83bb0
     
     // Mock query to return empty list (no matching SELL orders)
     when(jdbcTemplate.query(anyString(), any(org.springframework.jdbc.core.RowMapper.class), 
         any(Object[].class))).thenReturn(List.of());
     
-<<<<<<< HEAD
     // Mock isOrderBookEmpty check - return 0 (empty order book, first order)
     lenient().when(jdbcTemplate.queryForObject(anyString(), eq(Integer.class), any(Object[].class)))
         .thenReturn(0);
     
     // Mock fillRepository.findByOrderId to return empty (no fills - LIMIT orders don't bootstrap)
-=======
-    // Mock isCompletelyEmptyBook check - return 0 (empty order book, first order)
-    // But LIMIT orders don't bootstrap, so this won't be used for bootstrapping
-    lenient().when(jdbcTemplate.queryForObject(anyString(), eq(Integer.class), any(Object[].class)))
-        .thenReturn(0);
-    
-    // Mock fillRepository.findByOrderId to return empty (no fills for LIMIT order)
->>>>>>> 7ac83bb0
     lenient().when(fillRepository.findByOrderId(any(UUID.class))).thenReturn(List.of());
 
     Order result = executionService.createOrder(request);
@@ -940,14 +923,11 @@
     assertEquals("LIMIT", result.getType());
     assertEquals("BUY", result.getSide());
     assertEquals(new BigDecimal("150.00"), result.getLimitPrice());
-<<<<<<< HEAD
     assertEquals("WORKING", result.getStatus()); // LIMIT orders don't bootstrap - stay WORKING
-=======
-    assertEquals("WORKING", result.getStatus()); // LIMIT orders don't bootstrap, stay WORKING
->>>>>>> 7ac83bb0
     assertEquals(0, result.getFilledQty());
     assertEquals(null, result.getAvgFillPrice());
     verify(marketService, times(1)).getQuote("AAPL");
+    verify(fillRepository, times(0)).save(any(com.dev.tradingapi.model.Fill.class));
     verify(fillRepository, times(0)).save(any(com.dev.tradingapi.model.Fill.class));
   }
 
@@ -978,16 +958,9 @@
     when(jdbcTemplate.query(anyString(), any(org.springframework.jdbc.core.RowMapper.class), 
         any(Object[].class))).thenReturn(List.of());
     
-<<<<<<< HEAD
     // Mock isOrderBookEmpty check - return > 0 (order book exists, not first order)
     lenient().when(jdbcTemplate.queryForObject(anyString(), eq(Integer.class), any(Object[].class)))
         .thenReturn(1); // At least one SELL order exists in system
-=======
-    // Mock isCompletelyEmptyBook check - return > 0 (order book exists, not first order)
-    // This prevents bootstrapping for LIMIT orders
-    lenient().when(jdbcTemplate.queryForObject(anyString(), eq(Integer.class), any(Object[].class)))
-        .thenReturn(1); // At least one order exists in system
->>>>>>> 7ac83bb0
 
     Order result = executionService.createOrder(request);
 
@@ -1147,7 +1120,6 @@
     sellOrder2.setType("LIMIT");
     sellOrder2.setCreatedAt(Instant.now().minusSeconds(5)); // Later
 
-<<<<<<< HEAD
     // Mock query to return both SELL orders (sorted by price ASC) for findMatchingOrders
     lenient().when(jdbcTemplate.query(
         anyString(),
@@ -1168,23 +1140,6 @@
         any(org.springframework.jdbc.core.RowMapper.class),
         eq(sellOrder2.getId())
     )).thenReturn(sellOrder2);
-=======
-    // Mock query to return both SELL orders (sorted by price ASC) - for findMatchingOrders
-    // This handles the LIMIT BUY query: query(sql, mapper, "AAPL", 155.00)
-    lenient().when(jdbcTemplate.query(anyString(), 
-        any(org.springframework.jdbc.core.RowMapper.class), 
-        eq("AAPL"), any(BigDecimal.class)))
-        .thenReturn(List.of(sellOrder1, sellOrder2));
-    
-    // Mock getOrderById calls that re-read orders during matching
-    // This handles: query("SELECT * FROM orders WHERE id = ?", mapper, orderId)
-    lenient().when(jdbcTemplate.query(anyString(), 
-        any(org.springframework.jdbc.core.RowMapper.class), 
-        eq(sellOrder1.getId()))).thenReturn(List.of(sellOrder1));
-    lenient().when(jdbcTemplate.query(anyString(), 
-        any(org.springframework.jdbc.core.RowMapper.class), 
-        eq(sellOrder2.getId()))).thenReturn(List.of(sellOrder2));
->>>>>>> 7ac83bb0
     
     lenient().when(fillRepository.findByOrderId(sellOrder1.getId())).thenReturn(List.of());
     lenient().when(fillRepository.findByOrderId(sellOrder2.getId())).thenReturn(List.of());
@@ -1202,11 +1157,7 @@
       return List.of(buyFill1, buyFill2); // BUY order's fills
     });
     
-<<<<<<< HEAD
     // Mock isOrderBookEmpty check - return > 0 (order book exists, not first order)
-=======
-    // Mock isCompletelyEmptyBook check - return > 0 (order book exists, not first order)
->>>>>>> 7ac83bb0
     lenient().when(jdbcTemplate.queryForObject(anyString(), eq(Integer.class), any(Object[].class)))
         .thenReturn(1);
 
@@ -1254,16 +1205,9 @@
     when(jdbcTemplate.query(anyString(), any(org.springframework.jdbc.core.RowMapper.class), 
         any(Object[].class))).thenReturn(List.of());
     
-<<<<<<< HEAD
     // Mock isOrderBookEmpty check - return > 0 (order book exists, not first order)
     lenient().when(jdbcTemplate.queryForObject(anyString(), eq(Integer.class), any(Object[].class)))
         .thenReturn(1); // At least one SELL order exists in system
-=======
-    // Mock isCompletelyEmptyBook check - return > 0 (order book exists, not first order)
-    // This prevents bootstrapping
-    lenient().when(jdbcTemplate.queryForObject(anyString(), eq(Integer.class), any(Object[].class)))
-        .thenReturn(1); // At least one order exists in system
->>>>>>> 7ac83bb0
     
     // Mock fillRepository.findByOrderId to return empty (no existing fills)
     lenient().when(fillRepository.findByOrderId(any(UUID.class))).thenReturn(List.of());
