--- conflicted
+++ resolved
@@ -1,14 +1,6 @@
 package com.dev.tradingapi.service;
 
 import com.dev.tradingapi.model.Quote;
-<<<<<<< HEAD
-
-public class MarketService {
-
-    public Quote getQuote(String symbol) {
-        return null;
-    }
-=======
 import com.fasterxml.jackson.databind.JsonNode;
 import com.fasterxml.jackson.databind.ObjectMapper;
 import jakarta.annotation.PostConstruct;
@@ -595,5 +587,4 @@
     System.out.println("Starting MarketService...");
     start();
   }
->>>>>>> 123d4fd7
 }